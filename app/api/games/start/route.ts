import { NextResponse } from "next/server"
import { z } from "zod"

import { getBriefPrompt } from "@/lib/brief-prompts"
import { TABLES } from "@/lib/db"
import { env, requireServerEnv } from "@/lib/env"
import { transitionGameState } from "@/lib/game-state-machine"
import { broadcastToRoom } from "@/lib/realtime-broadcast"
import { getSupabaseAdminClient } from "@/lib/supabase/admin"
import type { BriefStyle, CreationPhase, GameStatus } from "@/lib/types"
import { SPECIFIC_PRODUCT_CATEGORIES } from "@/lib/types"

const requestSchema = z.object({
  code: z
    .string()
    .min(6, "Code must be 6 characters")
    .max(6, "Code must be 6 characters")
    .transform((value) => value.toUpperCase()),
  playerId: z.string().uuid("Invalid player identifier"),
})

const briefSchema = z.object({
  productName: z.string().min(1),
  productCategory: z.string().min(1),
  tagline: z.string().optional(),
  productFeatures: z.string().optional(),
  businessProblem: z.string().min(1),
  targetAudience: z.string().min(1),
  objective: z.string().min(1),
  weirdConstraint: z.string().optional(),
})

const GEMINI_GENERATE_URL =
  "https://generativelanguage.googleapis.com/v1beta/models/gemini-2.5-flash:generateContent"

async function generateBrief(productCategory: string, briefStyle: BriefStyle) {
  const geminiKey = env.server.GEMINI_API_KEY ?? requireServerEnv("GEMINI_API_KEY")

  // If "All" is selected, randomly pick from specific categories
  const category = productCategory === "All"
    ? SPECIFIC_PRODUCT_CATEGORIES[Math.floor(Math.random() * SPECIFIC_PRODUCT_CATEGORIES.length)]
    : productCategory

<<<<<<< HEAD
  const prompt = getBriefPrompt(category, briefStyle)
=======
  const prompt = [
    `Generate a creative advertising brief for a fictional product in the "${category}" category.`,
    "Respond with valid JSON that matches this TypeScript interface:",
    "{",
    '  "productName": string,',
    '  "productCategory": string,',
    '  "businessProblem": string,',
    '  "targetAudience": string,',
    '  "objective": string',
    "}",
    `The productCategory field MUST be exactly: "${category}"`,
    "Make the productName creative and fitting for this category.",
    "Keep it playful but useful for a collaborative online game.",
    "Do not wrap the JSON in markdown fences or add extra text.",
  ].join("\n")
>>>>>>> dd1e5fc9

  const completionResponse = await fetch(`${GEMINI_GENERATE_URL}?key=${geminiKey}`, {
    method: "POST",
    headers: {
      "Content-Type": "application/json",
    },
    body: JSON.stringify({
      contents: [
        {
          role: "user",
          parts: [{ text: prompt }],
        },
      ],
      generationConfig: {
        temperature: 0.7,
        responseMimeType: "application/json",
      },
    }),
  })

  if (!completionResponse.ok) {
    const errorText = await completionResponse.text()
    throw new Error(`Gemini request failed: ${errorText}`)
  }

  const completionPayload = await completionResponse.json()
  const textContent = completionPayload?.candidates?.[0]?.content?.parts?.[0]?.text
  if (typeof textContent !== "string") {
    throw new Error("Unexpected Gemini response format")
  }

  return briefSchema.parse(JSON.parse(textContent))
}

export async function POST(request: Request) {
  try {
    const json = await request.json()
    const parsed = requestSchema.safeParse(json)

    if (!parsed.success) {
      const message = parsed.error.issues[0]?.message ?? "Invalid request payload"
      return NextResponse.json({ success: false, error: message }, { status: 400 })
    }

    const { code, playerId } = parsed.data
    const supabase = getSupabaseAdminClient()

    const { data: room, error: roomError } = await supabase
      .from(TABLES.gameRooms)
      .select("id, code, status, current_phase, product_category, brief_style")
      .eq("code", code)
      .maybeSingle()

    if (roomError) {
      throw roomError
    }

    if (!room) {
      return NextResponse.json({ success: false, error: "Game not found" }, { status: 404 })
    }

    if (room.status !== "lobby") {
      return NextResponse.json({ success: false, error: "Game already started" }, { status: 409 })
    }

    const { data: host, error: hostError } = await supabase
      .from(TABLES.players)
      .select("id, is_host")
      .eq("id", playerId)
      .eq("room_id", room.id)
      .maybeSingle()

    if (hostError) {
      throw hostError
    }

    if (!host || !host.is_host) {
      return NextResponse.json({ success: false, error: "Only the host can start the game" }, { status: 403 })
    }

    const { data: players, error: playersError } = await supabase
      .from(TABLES.players)
      .select("id, is_ready")
      .eq("room_id", room.id)

    if (playersError) {
      throw playersError
    }

    // Temporarily allow hosts to start with a single player while testing.

    const allReady = players?.every((player) => player.is_ready) ?? false
    if (!allReady) {
      return NextResponse.json({ success: false, error: "All players must be ready before starting" }, { status: 409 })
    }

    const nextState = transitionGameState(
      {
        status: room.status as GameStatus,
        currentPhase: (room.current_phase ?? null) as CreationPhase | null,
      },
      "briefing",
    )

    const phaseStartTime = new Date().toISOString()

    const { error: updateError } = await supabase
      .from(TABLES.gameRooms)
      .update({
        status: nextState.status,
        current_phase: nextState.currentPhase,
        phase_start_time: phaseStartTime,
      })
      .eq("id", room.id)

    if (updateError) {
      throw updateError
    }

    const { error: resetReadyError } = await supabase
      .from(TABLES.players)
      .update({ is_ready: false })
      .eq("room_id", room.id)

    if (resetReadyError) {
      throw resetReadyError
    }

<<<<<<< HEAD
    // Generate AI brief based on product category and style
    const briefStyle = (room.brief_style as BriefStyle) ?? "wacky"
=======
    // Increment version to trigger realtime refresh
    const { data: currentRoom } = await supabase
      .from(TABLES.gameRooms)
      .select("version")
      .eq("id", room.id)
      .single()

    await supabase
      .from(TABLES.gameRooms)
      .update({ version: (currentRoom?.version ?? 0) + 1 })
      .eq("id", room.id)

    // Broadcast status change to WebSocket clients
    await broadcastToRoom(room.code, {
      type: "status_changed",
      roomCode: room.code,
      status: nextState.status,
      currentPhase: nextState.currentPhase ?? null,
      phaseStartTime,
      version: 0, // Version will be managed by WS server
    })

    // Generate AI brief based on product category
>>>>>>> dd1e5fc9
    let generatedBrief
    try {
      generatedBrief = await generateBrief(room.product_category ?? "All", briefStyle)
    } catch (briefError) {
      console.error("Failed to generate brief, using empty brief as fallback", briefError)
      // Fallback to empty brief if generation fails
      generatedBrief = {
        productName: "",
        productCategory: room.product_category ?? "All",
        businessProblem: "",
        targetAudience: "",
        objective: "",
      }
    }

    const { data: existingBrief, error: briefSelectError } = await supabase
      .from(TABLES.campaignBriefs)
      .select("id")
      .eq("room_id", room.id)
      .maybeSingle()

    if (briefSelectError) {
      throw briefSelectError
    }

    let briefId: string
    if (existingBrief) {
      // Update existing brief with generated content
      const { error: updateBriefError } = await supabase
        .from(TABLES.campaignBriefs)
        .update({
          product_name: generatedBrief.productName,
          product_category: generatedBrief.productCategory,
          tagline: generatedBrief.tagline ?? null,
          product_features: generatedBrief.productFeatures ?? null,
          business_problem: generatedBrief.businessProblem,
          target_audience: generatedBrief.targetAudience,
          objective: generatedBrief.objective,
          weird_constraint: generatedBrief.weirdConstraint ?? null,
        })
        .eq("id", existingBrief.id)

      if (updateBriefError) {
        throw updateBriefError
      }
      briefId = existingBrief.id
    } else {
      // Create new brief with generated content
<<<<<<< HEAD
      const { error: insertBriefError } = await supabase.from(TABLES.campaignBriefs).insert({
        room_id: room.id,
        product_name: generatedBrief.productName,
        product_category: generatedBrief.productCategory,
        tagline: generatedBrief.tagline ?? null,
        product_features: generatedBrief.productFeatures ?? null,
        business_problem: generatedBrief.businessProblem,
        target_audience: generatedBrief.targetAudience,
        objective: generatedBrief.objective,
        weird_constraint: generatedBrief.weirdConstraint ?? null,
      })
=======
      const { data: newBrief, error: insertBriefError } = await supabase
        .from(TABLES.campaignBriefs)
        .insert({
          room_id: room.id,
          product_name: generatedBrief.productName,
          product_category: generatedBrief.productCategory,
          business_problem: generatedBrief.businessProblem,
          target_audience: generatedBrief.targetAudience,
          objective: generatedBrief.objective,
        })
        .select("id")
        .single()
>>>>>>> dd1e5fc9

      if (insertBriefError || !newBrief) {
        throw insertBriefError || new Error("Failed to create brief")
      }
      briefId = newBrief.id
    }

    // Broadcast brief update to all players
    await broadcastToRoom(room.code, {
      type: "brief_updated",
      roomCode: room.code,
      briefId,
      version: 0, // Version will be managed by WS server
    })

    return NextResponse.json({
      success: true,
      status: nextState.status,
      currentPhase: nextState.currentPhase ?? null,
      phaseStartTime,
      brief: generatedBrief,
    })
  } catch (error) {
    console.error("Failed to start game", error)
    return NextResponse.json({ success: false, error: "Failed to start game" }, { status: 500 })
  }
}<|MERGE_RESOLUTION|>--- conflicted
+++ resolved
@@ -41,25 +41,7 @@
     ? SPECIFIC_PRODUCT_CATEGORIES[Math.floor(Math.random() * SPECIFIC_PRODUCT_CATEGORIES.length)]
     : productCategory
 
-<<<<<<< HEAD
   const prompt = getBriefPrompt(category, briefStyle)
-=======
-  const prompt = [
-    `Generate a creative advertising brief for a fictional product in the "${category}" category.`,
-    "Respond with valid JSON that matches this TypeScript interface:",
-    "{",
-    '  "productName": string,',
-    '  "productCategory": string,',
-    '  "businessProblem": string,',
-    '  "targetAudience": string,',
-    '  "objective": string',
-    "}",
-    `The productCategory field MUST be exactly: "${category}"`,
-    "Make the productName creative and fitting for this category.",
-    "Keep it playful but useful for a collaborative online game.",
-    "Do not wrap the JSON in markdown fences or add extra text.",
-  ].join("\n")
->>>>>>> dd1e5fc9
 
   const completionResponse = await fetch(`${GEMINI_GENERATE_URL}?key=${geminiKey}`, {
     method: "POST",
@@ -188,10 +170,6 @@
       throw resetReadyError
     }
 
-<<<<<<< HEAD
-    // Generate AI brief based on product category and style
-    const briefStyle = (room.brief_style as BriefStyle) ?? "wacky"
-=======
     // Increment version to trigger realtime refresh
     const { data: currentRoom } = await supabase
       .from(TABLES.gameRooms)
@@ -214,8 +192,8 @@
       version: 0, // Version will be managed by WS server
     })
 
-    // Generate AI brief based on product category
->>>>>>> dd1e5fc9
+    // Generate AI brief based on product category and style
+    const briefStyle = (room.brief_style as BriefStyle) ?? "wacky"
     let generatedBrief
     try {
       generatedBrief = await generateBrief(room.product_category ?? "All", briefStyle)
@@ -264,32 +242,21 @@
       briefId = existingBrief.id
     } else {
       // Create new brief with generated content
-<<<<<<< HEAD
-      const { error: insertBriefError } = await supabase.from(TABLES.campaignBriefs).insert({
-        room_id: room.id,
-        product_name: generatedBrief.productName,
-        product_category: generatedBrief.productCategory,
-        tagline: generatedBrief.tagline ?? null,
-        product_features: generatedBrief.productFeatures ?? null,
-        business_problem: generatedBrief.businessProblem,
-        target_audience: generatedBrief.targetAudience,
-        objective: generatedBrief.objective,
-        weird_constraint: generatedBrief.weirdConstraint ?? null,
-      })
-=======
       const { data: newBrief, error: insertBriefError } = await supabase
         .from(TABLES.campaignBriefs)
         .insert({
           room_id: room.id,
           product_name: generatedBrief.productName,
           product_category: generatedBrief.productCategory,
+          tagline: generatedBrief.tagline ?? null,
+          product_features: generatedBrief.productFeatures ?? null,
           business_problem: generatedBrief.businessProblem,
           target_audience: generatedBrief.targetAudience,
           objective: generatedBrief.objective,
+          weird_constraint: generatedBrief.weirdConstraint ?? null,
         })
         .select("id")
         .single()
->>>>>>> dd1e5fc9
 
       if (insertBriefError || !newBrief) {
         throw insertBriefError || new Error("Failed to create brief")
